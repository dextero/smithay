use slog::{error, trace, warn};
use std::fmt;
use wayland_server::{
    backend::{ClientId, ObjectId},
    protocol::{
        wl_keyboard::{self, KeyState as WlKeyState, WlKeyboard},
        wl_surface::WlSurface,
    },
    Dispatch, DisplayHandle, Resource,
};

use super::WaylandFocus;
use crate::{
    backend::input::KeyState,
    input::{
        keyboard::{KeyboardHandle, KeyboardTarget, KeysymHandle, ModifiersState},
        Seat, SeatHandler, SeatState,
    },
    utils::Serial,
};

impl<D: SeatHandler + 'static> KeyboardHandle<D>
where
    D: SeatHandler + 'static,
    <D as SeatHandler>::KeyboardFocus: WaylandFocus,
{
    /// Check if client of given resource currently has keyboard focus
    pub fn client_of_object_has_focus(&self, id: &ObjectId) -> bool {
        self.arc
            .internal
            .lock()
            .unwrap()
            .focus
            .as_ref()
            .map(|f| f.0.same_client_as(id))
            .unwrap_or(false)
    }

    /// Register a new keyboard to this handler
    ///
    /// The keymap will automatically be sent to it
    ///
    /// This should be done first, before anything else is done with this keyboard.
    pub(crate) fn new_kbd(&self, kbd: WlKeyboard) {
        trace!(self.arc.logger, "Sending keymap to client");

        // prepare a tempfile with the keymap, to send it to the client
<<<<<<< HEAD
        let keymap = self.arc.keymap.lock().unwrap();
        let ret = keymap.with_fd(kbd.version() >= 7, |fd, size| {
            kbd.keymap(KeymapFormat::XkbV1, fd, size as u32);
        });
=======
        let ret = self.arc.keymap.send(&kbd);
>>>>>>> 49403844

        if let Err(e) = ret {
            warn!(self.arc.logger,
                "Failed write keymap to client in a tempfile";
                "err" => format!("{:?}", e)
            );
            return;
        };

        let guard = self.arc.internal.lock().unwrap();
        if kbd.version() >= 4 {
            kbd.repeat_info(guard.repeat_rate, guard.repeat_delay);
        }
        if let Some((focused, serial)) = guard.focus.as_ref() {
            if focused.same_client_as(&kbd.id()) {
                let serialized = guard.mods_state.serialized;
                let keys = serialize_pressed_keys(guard.pressed_keys.iter().cloned().collect());
                kbd.enter((*serial).into(), &focused.wl_surface().unwrap(), keys);
                // Modifiers must be send after enter event.
                kbd.modifiers(
                    (*serial).into(),
                    serialized.depressed,
                    serialized.latched,
                    serialized.locked,
                    serialized.layout_locked,
                );
            }
        }
        self.arc.known_kbds.lock().unwrap().push(kbd);
    }
}

/// User data for keyboard
pub struct KeyboardUserData<D: SeatHandler> {
    pub(crate) handle: Option<KeyboardHandle<D>>,
}

impl<D: SeatHandler> fmt::Debug for KeyboardUserData<D>
where
    <D as SeatHandler>::KeyboardFocus: fmt::Debug,
{
    fn fmt(&self, f: &mut fmt::Formatter<'_>) -> fmt::Result {
        f.debug_struct("KeyboardUserData")
            .field("handle", &self.handle)
            .finish()
    }
}

impl<D> Dispatch<WlKeyboard, KeyboardUserData<D>, D> for SeatState<D>
where
    D: 'static + Dispatch<WlKeyboard, KeyboardUserData<D>>,
    D: SeatHandler,
{
    fn request(
        _state: &mut D,
        _client: &wayland_server::Client,
        _resource: &WlKeyboard,
        _request: wl_keyboard::Request,
        _data: &KeyboardUserData<D>,
        _dhandle: &DisplayHandle,
        _data_init: &mut wayland_server::DataInit<'_, D>,
    ) {
    }

    fn destroyed(_state: &mut D, _client_id: ClientId, object_id: ObjectId, data: &KeyboardUserData<D>) {
        if let Some(ref handle) = data.handle {
            handle
                .arc
                .known_kbds
                .lock()
                .unwrap()
                .retain(|k| k.id() != object_id)
        }
    }
}

pub(crate) fn for_each_focused_kbds<D: SeatHandler + 'static>(
    seat: &Seat<D>,
    surface: &WlSurface,
    mut f: impl FnMut(WlKeyboard),
) {
    if let Some(keyboard) = seat.get_keyboard() {
        let inner = keyboard.arc.known_kbds.lock().unwrap();
        for kbd in &*inner {
            if kbd.id().same_client_as(&surface.id()) {
                f(kbd.clone())
            }
        }
    }
}

fn serialize_pressed_keys(keys: Vec<u32>) -> Vec<u8> {
    let serialized = unsafe { ::std::slice::from_raw_parts(keys.as_ptr() as *const u8, keys.len() * 4) };
    serialized.into()
}

impl<D: SeatHandler + 'static> KeyboardTarget<D> for WlSurface {
    fn enter(&self, seat: &Seat<D>, _data: &mut D, keys: Vec<KeysymHandle<'_>>, serial: Serial) {
        for_each_focused_kbds(seat, self, |kbd| {
            kbd.enter(
                serial.into(),
                self,
                serialize_pressed_keys(keys.iter().map(|h| h.raw_code() - 8).collect()),
            )
        })
    }

    fn leave(&self, seat: &Seat<D>, _data: &mut D, serial: Serial) {
        for_each_focused_kbds(seat, self, |kbd| kbd.leave(serial.into(), self))
    }

    fn key(
        &self,
        seat: &Seat<D>,
        _data: &mut D,
        key: KeysymHandle<'_>,
        state: KeyState,
        serial: Serial,
        time: u32,
    ) {
        for_each_focused_kbds(seat, self, |kbd| {
            kbd.key(serial.into(), time, key.raw_code() - 8, state.into())
        })
    }

    fn modifiers(&self, seat: &Seat<D>, _data: &mut D, modifiers: ModifiersState, serial: Serial) {
        for_each_focused_kbds(seat, self, |kbd| {
            let modifiers = modifiers.serialized;
            kbd.modifiers(
                serial.into(),
                modifiers.depressed,
                modifiers.latched,
                modifiers.locked,
                modifiers.layout_locked,
            );
        })
    }
}

impl From<KeyState> for WlKeyState {
    fn from(state: KeyState) -> WlKeyState {
        match state {
            KeyState::Pressed => WlKeyState::Pressed,
            KeyState::Released => WlKeyState::Released,
        }
    }
}

#[derive(Debug, thiserror::Error)]
#[error("Unknown KeyState {0:?}")]
pub struct UnknownKeyState(WlKeyState);

impl TryFrom<WlKeyState> for KeyState {
    type Error = UnknownKeyState;
    fn try_from(state: WlKeyState) -> Result<Self, Self::Error> {
        match state {
            WlKeyState::Pressed => Ok(KeyState::Pressed),
            WlKeyState::Released => Ok(KeyState::Released),
            x => Err(UnknownKeyState(x)),
        }
    }
}<|MERGE_RESOLUTION|>--- conflicted
+++ resolved
@@ -45,14 +45,8 @@
         trace!(self.arc.logger, "Sending keymap to client");
 
         // prepare a tempfile with the keymap, to send it to the client
-<<<<<<< HEAD
-        let keymap = self.arc.keymap.lock().unwrap();
-        let ret = keymap.with_fd(kbd.version() >= 7, |fd, size| {
-            kbd.keymap(KeymapFormat::XkbV1, fd, size as u32);
-        });
-=======
-        let ret = self.arc.keymap.send(&kbd);
->>>>>>> 49403844
+        let keymap_file = self.arc.keymap.lock().unwrap();
+        let ret = keymap_file.send(&kbd);
 
         if let Err(e) = ret {
             warn!(self.arc.logger,
